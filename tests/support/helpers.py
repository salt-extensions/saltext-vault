# -*- coding: utf-8 -*-
'''
    :copyright: Copyright 2013-2017 by the SaltStack Team, see AUTHORS for more details.
    :license: Apache 2.0, see LICENSE for more details.


    tests.support.helpers
    ~~~~~~~~~~~~~~~~~~~~~

    Test support helpers
'''
# pylint: disable=repr-flag-used-in-string,wrong-import-order

# Import Python libs
from __future__ import absolute_import, print_function, unicode_literals
import base64
import errno
import functools
import inspect
import logging
import os
import random
import shutil
import signal
import socket
<<<<<<< HEAD
import string
=======
import subprocess
>>>>>>> 147b6ec5
import sys
import tempfile
import threading
import time
import tornado.ioloop
import tornado.web
import types

# Import 3rd-party libs
import psutil  # pylint: disable=3rd-party-module-not-gated
from salt.ext import six
from salt.ext.six.moves import range, builtins  # pylint: disable=import-error,redefined-builtin
try:
    from pytestsalt.utils import get_unused_localhost_port  # pylint: disable=unused-import
except ImportError:
    def get_unused_localhost_port():
        '''
        Return a random unused port on localhost
        '''
        usock = socket.socket(family=socket.AF_INET, type=socket.SOCK_STREAM)
        usock.bind(('127.0.0.1', 0))
        port = usock.getsockname()[1]
        usock.close()
        return port

# Import Salt Tests Support libs
from tests.support.unit import skip, _id
from tests.support.mock import patch
from tests.support.paths import FILES, TMP

# Import Salt libs
import salt.utils.files

log = logging.getLogger(__name__)


HAS_SYMLINKS = None


def no_symlinks():
    '''
    Check if git is installed and has symlinks enabled in the configuration.
    '''
    global HAS_SYMLINKS
    if HAS_SYMLINKS is not None:
        return not HAS_SYMLINKS
    output = ''
    try:
        output = subprocess.check_output('git config --get core.symlinks', shell=True)
    except OSError as exc:
        if exc.errno != errno.ENOENT:
            raise
    except subprocess.CalledProcessError:
        # git returned non-zero status
        pass
    HAS_SYMLINKS = False
    if output.strip() == 'true':
        HAS_SYMLINKS = True
    return not HAS_SYMLINKS


def destructiveTest(caller):
    '''
    Mark a test case as a destructive test for example adding or removing users
    from your system.

    .. code-block:: python

        class MyTestCase(TestCase):

            @destructiveTest
            def test_create_user(self):
                pass
    '''
    if inspect.isclass(caller):
        # We're decorating a class
        old_setup = getattr(caller, 'setUp', None)

        def setUp(self, *args, **kwargs):
            if os.environ.get('DESTRUCTIVE_TESTS', 'False').lower() == 'false':
                self.skipTest('Destructive tests are disabled')
            if old_setup is not None:
                old_setup(self, *args, **kwargs)
        caller.setUp = setUp
        return caller

    # We're simply decorating functions
    @functools.wraps(caller)
    def wrap(cls):
        if os.environ.get('DESTRUCTIVE_TESTS', 'False').lower() == 'false':
            cls.skipTest('Destructive tests are disabled')
        return caller(cls)
    return wrap


def expensiveTest(caller):
    '''
    Mark a test case as an expensive test, for example, a test which can cost
    money(Salt's cloud provider tests).

    .. code-block:: python

        class MyTestCase(TestCase):

            @expensiveTest
            def test_create_user(self):
                pass
    '''
    if inspect.isclass(caller):
        # We're decorating a class
        old_setup = getattr(caller, 'setUp', None)

        def setUp(self, *args, **kwargs):
            if os.environ.get('EXPENSIVE_TESTS', 'False').lower() == 'false':
                self.skipTest('Expensive tests are disabled')
            if old_setup is not None:
                old_setup(self, *args, **kwargs)
        caller.setUp = setUp
        return caller

    # We're simply decorating functions
    @functools.wraps(caller)
    def wrap(cls):
        if os.environ.get('EXPENSIVE_TESTS', 'False').lower() == 'false':
            cls.skipTest('Expensive tests are disabled')
        return caller(cls)
    return wrap


def flaky(caller=None, condition=True):
    '''
    Mark a test as flaky. The test will attempt to run five times,
    looking for a successful run. After an immediate second try,
    it will use an exponential backoff starting with one second.

    .. code-block:: python

        class MyTestCase(TestCase):

        @flaky
        def test_sometimes_works(self):
            pass
    '''
    if caller is None:
        return functools.partial(flaky, condition=condition)

    if isinstance(condition, bool) and condition is False:
        # Don't even decorate
        return caller
    elif callable(condition):
        if condition() is False:
            # Don't even decorate
            return caller

    if inspect.isclass(caller):
        attrs = [n for n in dir(caller) if n.startswith('test_')]
        for attrname in attrs:
            try:
                function = getattr(caller, attrname)
                if not inspect.isfunction(function) and not inspect.ismethod(function):
                    continue
                setattr(caller, attrname, flaky(caller=function, condition=condition))
            except Exception as exc:
                log.exception(exc)
                continue
        return caller

    @functools.wraps(caller)
    def wrap(cls):
        for attempt in range(0, 4):
            try:
                return caller(cls)
            except Exception as exc:
                if attempt == 4:
                    raise exc
                backoff_time = attempt ** 2
                log.info('Found Exception. Waiting %s seconds to retry.', backoff_time)
                time.sleep(backoff_time)
        return cls
    return wrap


def requires_sshd_server(caller):
    '''
    Mark a test as requiring the tests SSH daemon running.

    .. code-block:: python

        class MyTestCase(TestCase):

            @requiresSshdServer
            def test_create_user(self):
                pass
    '''
    if inspect.isclass(caller):
        # We're decorating a class
        old_setup = getattr(caller, 'setUp', None)

        def setUp(self, *args, **kwargs):
            if os.environ.get('SSH_DAEMON_RUNNING', 'False').lower() == 'false':
                self.skipTest('SSH tests are disabled')
            if old_setup is not None:
                old_setup(self, *args, **kwargs)
        caller.setUp = setUp
        return caller

    # We're simply decorating functions
    @functools.wraps(caller)
    def wrap(cls):
        if os.environ.get('SSH_DAEMON_RUNNING', 'False').lower() == 'false':
            cls.skipTest('SSH tests are disabled')
        return caller(cls)
    return wrap


class RedirectStdStreams(object):
    '''
    Temporarily redirect system output to file like objects.
    Default is to redirect to `os.devnull`, which just mutes output, `stdout`
    and `stderr`.
    '''

    def __init__(self, stdout=None, stderr=None):
        # Late import
        import salt.utils.files
        if stdout is None:
            stdout = salt.utils.files.fopen(os.devnull, 'w')  # pylint: disable=resource-leakage
        if stderr is None:
            stderr = salt.utils.files.fopen(os.devnull, 'w')  # pylint: disable=resource-leakage

        self.__stdout = stdout
        self.__stderr = stderr
        self.__redirected = False
        self.patcher = patch.multiple(sys, stderr=self.__stderr, stdout=self.__stdout)

    def __enter__(self):
        self.redirect()
        return self

    def __exit__(self, exc_type, exc_value, traceback):
        self.unredirect()

    def redirect(self):
        self.old_stdout = sys.stdout
        self.old_stdout.flush()
        self.old_stderr = sys.stderr
        self.old_stderr.flush()
        self.patcher.start()
        self.__redirected = True

    def unredirect(self):
        if not self.__redirected:
            return
        try:
            self.__stdout.flush()
            self.__stdout.close()
        except ValueError:
            # already closed?
            pass
        try:
            self.__stderr.flush()
            self.__stderr.close()
        except ValueError:
            # already closed?
            pass
        self.patcher.stop()

    def flush(self):
        if self.__redirected:
            try:
                self.__stdout.flush()
            except Exception:
                pass
            try:
                self.__stderr.flush()
            except Exception:
                pass


class TestsLoggingHandler(object):
    '''
    Simple logging handler which can be used to test if certain logging
    messages get emitted or not:

    .. code-block:: python

        with TestsLoggingHandler() as handler:
            # (...)               Do what ever you wish here
            handler.messages    # here are the emitted log messages

    '''
    def __init__(self, level=0, format='%(levelname)s:%(message)s'):
        self.level = level
        self.format = format
        self.activated = False
        self.prev_logging_level = None

    def activate(self):
        class Handler(logging.Handler):
            def __init__(self, level):
                logging.Handler.__init__(self, level)
                self.messages = []

            def emit(self, record):
                self.messages.append(self.format(record))

        self.handler = Handler(self.level)
        formatter = logging.Formatter(self.format)
        self.handler.setFormatter(formatter)
        logging.root.addHandler(self.handler)
        self.activated = True
        # Make sure we're running with the lowest logging level with our
        # tests logging handler
        current_logging_level = logging.root.getEffectiveLevel()
        if current_logging_level > logging.DEBUG:
            self.prev_logging_level = current_logging_level
            logging.root.setLevel(0)

    def deactivate(self):
        if not self.activated:
            return
        logging.root.removeHandler(self.handler)
        # Restore previous logging level if changed
        if self.prev_logging_level is not None:
            logging.root.setLevel(self.prev_logging_level)

    @property
    def messages(self):
        if not self.activated:
            return []
        return self.handler.messages

    def clear(self):
        self.handler.messages = []

    def __enter__(self):
        self.activate()
        return self

    def __exit__(self, type, value, traceback):
        self.deactivate()
        self.activated = False

    # Mimic some handler attributes and methods
    @property
    def lock(self):
        if self.activated:
            return self.handler.lock

    def createLock(self):
        if self.activated:
            return self.handler.createLock()

    def acquire(self):
        if self.activated:
            return self.handler.acquire()

    def release(self):
        if self.activated:
            return self.handler.release()


def relative_import(import_name, relative_from='../'):
    '''
    Update sys.path to include `relative_from` before importing `import_name`
    '''
    try:
        return __import__(import_name)
    except ImportError:
        previous_frame = inspect.getframeinfo(inspect.currentframe().f_back)
        sys.path.insert(
            0, os.path.realpath(
                os.path.join(
                    os.path.abspath(
                        os.path.dirname(previous_frame.filename)
                    ),
                    relative_from
                )
            )
        )
    return __import__(import_name)


class ForceImportErrorOn(object):
    '''
    This class is meant to be used in mock'ed test cases which require an
    ``ImportError`` to be raised.

    >>> import os.path
    >>> with ForceImportErrorOn('os.path'):
    ...     import os.path
    ...
    Traceback (most recent call last):
      File "<stdin>", line 2, in <module>
      File "salttesting/helpers.py", line 263, in __import__
        'Forced ImportError raised for {0!r}'.format(name)
    ImportError: Forced ImportError raised for 'os.path'
    >>>


    >>> with ForceImportErrorOn(('os', 'path')):
    ...     import os.path
    ...     sys.modules.pop('os', None)
    ...     from os import path
    ...
    <module 'os' from '/usr/lib/python2.7/os.pyc'>
    Traceback (most recent call last):
      File "<stdin>", line 4, in <module>
      File "salttesting/helpers.py", line 288, in __fake_import__
        name, ', '.join(fromlist)
    ImportError: Forced ImportError raised for 'from os import path'
    >>>


    >>> with ForceImportErrorOn(('os', 'path'), 'os.path'):
    ...     import os.path
    ...     sys.modules.pop('os', None)
    ...     from os import path
    ...
    Traceback (most recent call last):
      File "<stdin>", line 2, in <module>
      File "salttesting/helpers.py", line 281, in __fake_import__
        'Forced ImportError raised for {0!r}'.format(name)
    ImportError: Forced ImportError raised for 'os.path'
    >>>
    '''
    def __init__(self, *module_names):
        self.__module_names = {}
        for entry in module_names:
            if isinstance(entry, (list, tuple)):
                modname = entry[0]
                self.__module_names[modname] = set(entry[1:])
            else:
                self.__module_names[entry] = None
        self.__original_import = builtins.__import__
        self.patcher = patch.object(builtins, '__import__', self.__fake_import__)

    def patch_import_function(self):
        self.patcher.start()

    def restore_import_funtion(self):
        self.patcher.stop()

    def __fake_import__(self,
                        name,
                        globals_={} if six.PY2 else None,
                        locals_={} if six.PY2 else None,
                        fromlist=[] if six.PY2 else (),
                        level=-1 if six.PY2 else 0):
        if name in self.__module_names:
            importerror_fromlist = self.__module_names.get(name)
            if importerror_fromlist is None:
                raise ImportError(
                    'Forced ImportError raised for {0!r}'.format(name)
                )

            if importerror_fromlist.intersection(set(fromlist)):
                raise ImportError(
                    'Forced ImportError raised for {0!r}'.format(
                        'from {0} import {1}'.format(
                            name, ', '.join(fromlist)
                        )
                    )
                )
        return self.__original_import(name, globals_, locals_, fromlist, level)

    def __enter__(self):
        self.patch_import_function()
        return self

    def __exit__(self, exc_type, exc_value, traceback):
        self.restore_import_funtion()


class MockWraps(object):
    '''
    Helper class to be used with the mock library.
    To be used in the ``wraps`` keyword of ``Mock`` or ``MagicMock`` where you
    want to trigger a side effect for X times, and afterwards, call the
    original and un-mocked method.

    As an example:

    >>> def original():
    ...     print 'original'
    ...
    >>> def side_effect():
    ...     print 'side effect'
    ...
    >>> mw = MockWraps(original, 2, side_effect)
    >>> mw()
    side effect
    >>> mw()
    side effect
    >>> mw()
    original
    >>>

    '''
    def __init__(self, original, expected_failures, side_effect):
        self.__original = original
        self.__expected_failures = expected_failures
        self.__side_effect = side_effect
        self.__call_counter = 0

    def __call__(self, *args, **kwargs):
        try:
            if self.__call_counter < self.__expected_failures:
                if isinstance(self.__side_effect, types.FunctionType):
                    return self.__side_effect()
                raise self.__side_effect
            return self.__original(*args, **kwargs)
        finally:
            self.__call_counter += 1


def requires_network(only_local_network=False):
    '''
    Simple decorator which is supposed to skip a test case in case there's no
    network connection to the internet.
    '''
    def decorator(func):
        @functools.wraps(func)
        def wrapper(cls):
            has_local_network = False
            # First lets try if we have a local network. Inspired in
            # verify_socket
            try:
                pubsock = socket.socket(socket.AF_INET, socket.SOCK_STREAM)
                retsock = socket.socket(socket.AF_INET, socket.SOCK_STREAM)
                pubsock.setsockopt(socket.SOL_SOCKET, socket.SO_REUSEADDR, 1)
                pubsock.bind(('', 18000))
                pubsock.close()
                retsock.setsockopt(socket.SOL_SOCKET, socket.SO_REUSEADDR, 1)
                retsock.bind(('', 18001))
                retsock.close()
                has_local_network = True
            except socket.error:
                # I wonder if we just have IPV6 support?
                try:
                    pubsock = socket.socket(socket.AF_INET6, socket.SOCK_STREAM)
                    retsock = socket.socket(socket.AF_INET6, socket.SOCK_STREAM)
                    pubsock.setsockopt(
                        socket.SOL_SOCKET, socket.SO_REUSEADDR, 1
                    )
                    pubsock.bind(('', 18000))
                    pubsock.close()
                    retsock.setsockopt(
                        socket.SOL_SOCKET, socket.SO_REUSEADDR, 1
                    )
                    retsock.bind(('', 18001))
                    retsock.close()
                    has_local_network = True
                except socket.error:
                    # Let's continue
                    pass

            if only_local_network is True:
                if has_local_network is False:
                    # Since we're only supposed to check local network, and no
                    # local network was detected, skip the test
                    cls.skipTest('No local network was detected')
                return func(cls)

            # We are using the google.com DNS records as numerical IPs to avoid
            # DNS lookups which could greatly slow down this check
            for addr in ('173.194.41.198', '173.194.41.199', '173.194.41.200',
                         '173.194.41.201', '173.194.41.206', '173.194.41.192',
                         '173.194.41.193', '173.194.41.194', '173.194.41.195',
                         '173.194.41.196', '173.194.41.197'):
                sock = socket.socket(socket.AF_INET, socket.SOCK_STREAM)
                try:
                    sock.settimeout(0.25)
                    sock.connect((addr, 80))
                    # We connected? Stop the loop
                    break
                except socket.error:
                    # Let's check the next IP
                    continue
                else:
                    cls.skipTest('No internet network connection was detected')
                finally:
                    sock.close()
            return func(cls)
        return wrapper
    return decorator


def with_system_user(username, on_existing='delete', delete=True):
    '''
    Create and optionally destroy a system user to be used within a test
    case. The system user is crated using the ``user`` salt module.

    The decorated testcase function must accept 'username' as an argument.

    :param username: The desired username for the system user.
    :param on_existing: What to do when the desired username is taken. The
      available options are:

      * nothing: Do nothing, act as if the user was created.
      * delete: delete and re-create the existing user
      * skip: skip the test case
    '''
    if on_existing not in ('nothing', 'delete', 'skip'):
        raise RuntimeError(
            'The value of \'on_existing\' can only be one of, '
            '\'nothing\', \'delete\' and \'skip\''
        )

    if not isinstance(delete, bool):
        raise RuntimeError(
            'The value of \'delete\' can only be \'True\' or \'False\''
        )

    def decorator(func):

        @functools.wraps(func)
        def wrap(cls):

            # Let's add the user to the system.
            log.debug('Creating system user {0!r}'.format(username))
            create_user = cls.run_function('user.add', [username])
            if not create_user:
                log.debug('Failed to create system user')
                # The user was not created
                if on_existing == 'skip':
                    cls.skipTest(
                        'Failed to create system user {0!r}'.format(
                            username
                        )
                    )

                if on_existing == 'delete':
                    log.debug(
                        'Deleting the system user {0!r}'.format(
                            username
                        )
                    )
                    delete_user = cls.run_function(
                        'user.delete', [username, True, True]
                    )
                    if not delete_user:
                        cls.skipTest(
                            'A user named {0!r} already existed on the '
                            'system and re-creating it was not possible'
                            .format(username)
                        )
                    log.debug(
                        'Second time creating system user {0!r}'.format(
                            username
                        )
                    )
                    create_user = cls.run_function('user.add', [username])
                    if not create_user:
                        cls.skipTest(
                            'A user named {0!r} already existed, was deleted '
                            'as requested, but re-creating it was not possible'
                            .format(username)
                        )

            failure = None
            try:
                try:
                    return func(cls, username)
                except Exception as exc:  # pylint: disable=W0703
                    log.error(
                        'Running {0!r} raised an exception: {1}'.format(
                            func, exc
                        ),
                        exc_info=True
                    )
                    # Store the original exception details which will be raised
                    # a little further down the code
                    failure = sys.exc_info()
            finally:
                if delete:
                    delete_user = cls.run_function(
                        'user.delete', [username, True, True]
                    )
                    if not delete_user:
                        if failure is None:
                            log.warning(
                                'Although the actual test-case did not fail, '
                                'deleting the created system user {0!r} '
                                'afterwards did.'.format(username)
                            )
                        else:
                            log.warning(
                                'The test-case failed and also did the removal'
                                ' of the system user {0!r}'.format(username)
                            )
                if failure is not None:
                    # If an exception was thrown, raise it
                    six.reraise(failure[0], failure[1], failure[2])
        return wrap
    return decorator


def with_system_group(group, on_existing='delete', delete=True):
    '''
    Create and optionally destroy a system group to be used within a test
    case. The system user is crated using the ``group`` salt module.

    The decorated testcase function must accept 'group' as an argument.

    :param group: The desired group name for the system user.
    :param on_existing: What to do when the desired username is taken. The
      available options are:

      * nothing: Do nothing, act as if the group was created
      * delete: delete and re-create the existing user
      * skip: skip the test case
    '''
    if on_existing not in ('nothing', 'delete', 'skip'):
        raise RuntimeError(
            'The value of \'on_existing\' can only be one of, '
            '\'nothing\', \'delete\' and \'skip\''
        )

    if not isinstance(delete, bool):
        raise RuntimeError(
            'The value of \'delete\' can only be \'True\' or \'False\''
        )

    def decorator(func):

        @functools.wraps(func)
        def wrap(cls):

            # Let's add the user to the system.
            log.debug('Creating system group {0!r}'.format(group))
            create_group = cls.run_function('group.add', [group])
            if not create_group:
                log.debug('Failed to create system group')
                # The group was not created
                if on_existing == 'skip':
                    cls.skipTest(
                        'Failed to create system group {0!r}'.format(group)
                    )

                if on_existing == 'delete':
                    log.debug(
                        'Deleting the system group {0!r}'.format(group)
                    )
                    delete_group = cls.run_function('group.delete', [group])
                    if not delete_group:
                        cls.skipTest(
                            'A group named {0!r} already existed on the '
                            'system and re-creating it was not possible'
                            .format(group)
                        )
                    log.debug(
                        'Second time creating system group {0!r}'.format(
                            group
                        )
                    )
                    create_group = cls.run_function('group.add', [group])
                    if not create_group:
                        cls.skipTest(
                            'A group named {0!r} already existed, was deleted '
                            'as requested, but re-creating it was not possible'
                            .format(group)
                        )

            failure = None
            try:
                try:
                    return func(cls, group)
                except Exception as exc:  # pylint: disable=W0703
                    log.error(
                        'Running {0!r} raised an exception: {1}'.format(
                            func, exc
                        ),
                        exc_info=True
                    )
                    # Store the original exception details which will be raised
                    # a little further down the code
                    failure = sys.exc_info()
            finally:
                if delete:
                    delete_group = cls.run_function('group.delete', [group])
                    if not delete_group:
                        if failure is None:
                            log.warning(
                                'Although the actual test-case did not fail, '
                                'deleting the created system group {0!r} '
                                'afterwards did.'.format(group)
                            )
                        else:
                            log.warning(
                                'The test-case failed and also did the removal'
                                ' of the system group {0!r}'.format(group)
                            )
                if failure is not None:
                    # If an exception was thrown, raise it
                    six.reraise(failure[0], failure[1], failure[2])
        return wrap
    return decorator


def with_system_user_and_group(username, group,
                               on_existing='delete', delete=True):
    '''
    Create and optionally destroy a system user and group to be used within a
    test case. The system user is crated using the ``user`` salt module, and
    the system group is created with the ``group`` salt module.

    The decorated testcase function must accept both the 'username' and 'group'
    arguments.

    :param username: The desired username for the system user.
    :param group: The desired name for the system group.
    :param on_existing: What to do when the desired username is taken. The
      available options are:

      * nothing: Do nothing, act as if the user was created.
      * delete: delete and re-create the existing user
      * skip: skip the test case
    '''
    if on_existing not in ('nothing', 'delete', 'skip'):
        raise RuntimeError(
            'The value of \'on_existing\' can only be one of, '
            '\'nothing\', \'delete\' and \'skip\''
        )

    if not isinstance(delete, bool):
        raise RuntimeError(
            'The value of \'delete\' can only be \'True\' or \'False\''
        )

    def decorator(func):

        @functools.wraps(func)
        def wrap(cls):

            # Let's add the user to the system.
            log.debug('Creating system user {0!r}'.format(username))
            create_user = cls.run_function('user.add', [username])
            log.debug('Creating system group {0!r}'.format(group))
            create_group = cls.run_function('group.add', [group])
            if not create_user:
                log.debug('Failed to create system user')
                # The user was not created
                if on_existing == 'skip':
                    cls.skipTest(
                        'Failed to create system user {0!r}'.format(
                            username
                        )
                    )

                if on_existing == 'delete':
                    log.debug(
                        'Deleting the system user {0!r}'.format(
                            username
                        )
                    )
                    delete_user = cls.run_function(
                        'user.delete', [username, True, True]
                    )
                    if not delete_user:
                        cls.skipTest(
                            'A user named {0!r} already existed on the '
                            'system and re-creating it was not possible'
                            .format(username)
                        )
                    log.debug(
                        'Second time creating system user {0!r}'.format(
                            username
                        )
                    )
                    create_user = cls.run_function('user.add', [username])
                    if not create_user:
                        cls.skipTest(
                            'A user named {0!r} already existed, was deleted '
                            'as requested, but re-creating it was not possible'
                            .format(username)
                        )
            if not create_group:
                log.debug('Failed to create system group')
                # The group was not created
                if on_existing == 'skip':
                    cls.skipTest(
                        'Failed to create system group {0!r}'.format(group)
                    )

                if on_existing == 'delete':
                    log.debug(
                        'Deleting the system group {0!r}'.format(group)
                    )
                    delete_group = cls.run_function('group.delete', [group])
                    if not delete_group:
                        cls.skipTest(
                            'A group named {0!r} already existed on the '
                            'system and re-creating it was not possible'
                            .format(group)
                        )
                    log.debug(
                        'Second time creating system group {0!r}'.format(
                            group
                        )
                    )
                    create_group = cls.run_function('group.add', [group])
                    if not create_group:
                        cls.skipTest(
                            'A group named {0!r} already existed, was deleted '
                            'as requested, but re-creating it was not possible'
                            .format(group)
                        )

            failure = None
            try:
                try:
                    return func(cls, username, group)
                except Exception as exc:  # pylint: disable=W0703
                    log.error(
                        'Running {0!r} raised an exception: {1}'.format(
                            func, exc
                        ),
                        exc_info=True
                    )
                    # Store the original exception details which will be raised
                    # a little further down the code
                    failure = sys.exc_info()
            finally:
                if delete:
                    delete_user = cls.run_function(
                        'user.delete', [username, True, True]
                    )
                    delete_group = cls.run_function('group.delete', [group])
                    if not delete_user:
                        if failure is None:
                            log.warning(
                                'Although the actual test-case did not fail, '
                                'deleting the created system user {0!r} '
                                'afterwards did.'.format(username)
                            )
                        else:
                            log.warning(
                                'The test-case failed and also did the removal'
                                ' of the system user {0!r}'.format(username)
                            )
                    if not delete_group:
                        if failure is None:
                            log.warning(
                                'Although the actual test-case did not fail, '
                                'deleting the created system group {0!r} '
                                'afterwards did.'.format(group)
                            )
                        else:
                            log.warning(
                                'The test-case failed and also did the removal'
                                ' of the system group {0!r}'.format(group)
                            )
                if failure is not None:
                    # If an exception was thrown, raise it
                    six.reraise(failure[0], failure[1], failure[2])
        return wrap
    return decorator


class WithTempfile(object):
    def __init__(self, **kwargs):
        self.create = kwargs.pop('create', True)
        if 'dir' not in kwargs:
            kwargs['dir'] = TMP
        if 'prefix' not in kwargs:
            kwargs['prefix'] = '__salt.test.'
        self.kwargs = kwargs

    def __call__(self, func):
        self.func = func
        return functools.wraps(func)(
            lambda testcase, *args, **kwargs: self.wrap(testcase, *args, **kwargs)  # pylint: disable=W0108
        )

    def wrap(self, testcase, *args, **kwargs):
        name = salt.utils.files.mkstemp(**self.kwargs)
        if not self.create:
            os.remove(name)
        try:
            return self.func(testcase, name, *args, **kwargs)
        finally:
            try:
                os.remove(name)
            except OSError:
                pass


with_tempfile = WithTempfile


class WithTempdir(object):
    def __init__(self, **kwargs):
        self.create = kwargs.pop('create', True)
        if 'dir' not in kwargs:
            kwargs['dir'] = TMP
        self.kwargs = kwargs

    def __call__(self, func):
        self.func = func
        return functools.wraps(func)(
            lambda testcase, *args, **kwargs: self.wrap(testcase, *args, **kwargs)  # pylint: disable=W0108
        )

    def wrap(self, testcase, *args, **kwargs):
        tempdir = tempfile.mkdtemp(**self.kwargs)
        if not self.create:
            os.rmdir(tempdir)
        try:
            return self.func(testcase, tempdir, *args, **kwargs)
        finally:
            shutil.rmtree(tempdir, ignore_errors=True)


with_tempdir = WithTempdir


def requires_system_grains(func):
    '''
    Function decorator which loads and passes the system's grains to the test
    case.
    '''
    @functools.wraps(func)
    def decorator(cls):
        if not hasattr(cls, 'run_function'):
            raise RuntimeError(
                '{0} does not have the \'run_function\' method which is '
                'necessary to collect the system grains'.format(
                    cls.__class__.__name__
                )
            )
        return func(cls, grains=cls.run_function('grains.items'))
    return decorator


def requires_salt_modules(*names):
    '''
    Makes sure the passed salt module is available. Skips the test if not

    .. versionadded:: 0.5.2
    '''
    def decorator(caller):

        if inspect.isclass(caller):
            # We're decorating a class
            old_setup = getattr(caller, 'setUp', None)

            def setUp(self, *args, **kwargs):
                if old_setup is not None:
                    old_setup(self, *args, **kwargs)

                if not hasattr(self, 'run_function'):
                    raise RuntimeError(
                        '{0} does not have the \'run_function\' method which '
                        'is necessary to collect the loaded modules'.format(
                            self.__class__.__name__
                        )
                    )

                not_found_modules = self.run_function('runtests_helpers.modules_available', names)
                if not_found_modules:
                    if len(not_found_modules) == 1:
                        self.skipTest('Salt module {0!r} is not available'.format(not_found_modules[0]))
                    self.skipTest('Salt modules not available: {0!r}'.format(not_found_modules))
            caller.setUp = setUp
            return caller

        # We're simply decorating functions
        @functools.wraps(caller)
        def wrapper(cls):

            if not hasattr(cls, 'run_function'):
                raise RuntimeError(
                    '{0} does not have the \'run_function\' method which is '
                    'necessary to collect the loaded modules'.format(
                        cls.__class__.__name__
                    )
                )

            for name in names:
                if name not in cls.run_function('sys.doc'):
                    cls.skipTest(
                        'Salt module {0!r} is not available'.format(name)
                    )
                    break

            return caller(cls)
        return wrapper
    return decorator


def skip_if_binaries_missing(*binaries, **kwargs):
    import salt.utils
    import salt.utils.path
    if len(binaries) == 1:
        if isinstance(binaries[0], (list, tuple, set, frozenset)):
            binaries = binaries[0]
    check_all = kwargs.pop('check_all', False)
    message = kwargs.pop('message', None)
    if kwargs:
        raise RuntimeError(
            'The only supported keyword argument is \'check_all\' and '
            '\'message\'. Invalid keyword arguments: {0}'.format(
                ', '.join(kwargs.keys())
            )
        )
    if check_all:
        for binary in binaries:
            if salt.utils.path.which(binary) is None:
                return skip(
                    '{0}The {1!r} binary was not found'.format(
                        message and '{0}. '.format(message) or '',
                        binary
                    )
                )
    elif salt.utils.path.which_bin(binaries) is None:
        return skip(
            '{0}None of the following binaries was found: {1}'.format(
                message and '{0}. '.format(message) or '',
                ', '.join(binaries)
            )
        )
    return _id


def skip_if_not_root(func):
    if not sys.platform.startswith('win'):
        if os.getuid() != 0:
            func.__unittest_skip__ = True
            func.__unittest_skip_why__ = 'You must be logged in as root to run this test'
    else:
        import salt.utils.win_functions
        current_user = salt.utils.win_functions.get_current_user()
        if current_user != 'SYSTEM':
            if not salt.utils.win_functions.is_admin(current_user):
                func.__unittest_skip__ = True
                func.__unittest_skip_why__ = 'You must be logged in as an Administrator to run this test'
    return func


if sys.platform.startswith('win'):
    SIGTERM = signal.CTRL_BREAK_EVENT  # pylint: disable=no-member
else:
    SIGTERM = signal.SIGTERM


def collect_child_processes(pid):
    '''
    Try to collect any started child processes of the provided pid
    '''
    # Let's get the child processes of the started subprocess
    try:
        parent = psutil.Process(pid)
        if hasattr(parent, 'children'):
            children = parent.children(recursive=True)
        else:
            children = []
    except psutil.NoSuchProcess:
        children = []
    return children[::-1]  # return a reversed list of the children


def _terminate_process_list(process_list, kill=False, slow_stop=False):
    for process in process_list[:][::-1]:  # Iterate over a reversed copy of the list
        if not psutil.pid_exists(process.pid):
            process_list.remove(process)
            continue
        try:
            if not kill and process.status() == psutil.STATUS_ZOMBIE:
                # Zombie processes will exit once child processes also exit
                continue
            try:
                cmdline = process.cmdline()
            except psutil.AccessDenied:
                # OSX is more restrictive about the above information
                cmdline = None
            if not cmdline:
                try:
                    cmdline = process.as_dict()
                except Exception:
                    cmdline = 'UNKNOWN PROCESS'
            if kill:
                log.info('Killing process(%s): %s', process.pid, cmdline)
                process.kill()
            else:
                log.info('Terminating process(%s): %s', process.pid, cmdline)
                try:
                    if slow_stop:
                        # Allow coverage data to be written down to disk
                        process.send_signal(SIGTERM)
                        try:
                            process.wait(2)
                        except psutil.TimeoutExpired:
                            if psutil.pid_exists(process.pid):
                                continue
                    else:
                        process.terminate()
                except OSError as exc:
                    if exc.errno not in (errno.ESRCH, errno.EACCES):
                        raise
            if not psutil.pid_exists(process.pid):
                process_list.remove(process)
        except psutil.NoSuchProcess:
            process_list.remove(process)


def terminate_process_list(process_list, kill=False, slow_stop=False):

    def on_process_terminated(proc):
        log.info('Process %s terminated with exit code: %s', getattr(proc, '_cmdline', proc), proc.returncode)

    # Try to terminate processes with the provided kill and slow_stop parameters
    log.info('Terminating process list. 1st step. kill: %s, slow stop: %s', kill, slow_stop)

    # Cache the cmdline since that will be inaccessible once the process is terminated
    for proc in process_list:
        try:
            cmdline = proc.cmdline()
        except (psutil.NoSuchProcess, psutil.AccessDenied):
            # OSX is more restrictive about the above information
            cmdline = None
        if not cmdline:
            try:
                cmdline = proc
            except (psutil.NoSuchProcess, psutil.AccessDenied):
                cmdline = '<could not be retrived; dead process: {0}>'.format(proc)
        proc._cmdline = cmdline
    _terminate_process_list(process_list, kill=kill, slow_stop=slow_stop)
    psutil.wait_procs(process_list, timeout=15, callback=on_process_terminated)

    if process_list:
        # If there's still processes to be terminated, retry and kill them if slow_stop is False
        log.info('Terminating process list. 2nd step. kill: %s, slow stop: %s', slow_stop is False, slow_stop)
        _terminate_process_list(process_list, kill=slow_stop is False, slow_stop=slow_stop)
        psutil.wait_procs(process_list, timeout=10, callback=on_process_terminated)

    if process_list:
        # If there's still processes to be terminated, just kill them, no slow stopping now
        log.info('Terminating process list. 3rd step. kill: True, slow stop: False')
        _terminate_process_list(process_list, kill=True, slow_stop=False)
        psutil.wait_procs(process_list, timeout=5, callback=on_process_terminated)

    if process_list:
        # In there's still processes to be terminated, log a warning about it
        log.warning('Some processes failed to properly terminate: %s', process_list)


def terminate_process(pid=None, process=None, children=None, kill_children=False, slow_stop=False):
    '''
    Try to terminate/kill the started processe
    '''
    children = children or []
    process_list = []

    def on_process_terminated(proc):
        if proc.returncode:
            log.info('Process %s terminated with exit code: %s', getattr(proc, '_cmdline', proc), proc.returncode)
        else:
            log.info('Process %s terminated', getattr(proc, '_cmdline', proc))

    if pid and not process:
        try:
            process = psutil.Process(pid)
            process_list.append(process)
        except psutil.NoSuchProcess:
            # Process is already gone
            process = None

    if kill_children:
        if process:
            if not children:
                children = collect_child_processes(process.pid)
            else:
                # Let's collect children again since there might be new ones
                children.extend(collect_child_processes(pid))
        if children:
            process_list.extend(children)

    if process_list:
        if process:
            log.info('Stopping process %s and respective children: %s', process, children)
        else:
            log.info('Terminating process list: %s', process_list)
        terminate_process_list(process_list, kill=slow_stop is False, slow_stop=slow_stop)
        if process and psutil.pid_exists(process.pid):
            log.warning('Process left behind which we were unable to kill: %s', process)


def terminate_process_pid(pid, only_children=False):
    children = []
    process = None

    # Let's begin the shutdown routines
    try:
        process = psutil.Process(pid)
        children = collect_child_processes(pid)
    except psutil.NoSuchProcess:
        log.info('No process with the PID %s was found running', pid)

    if only_children:
        return terminate_process(children=children, kill_children=True, slow_stop=True)
    return terminate_process(pid=pid, process=process, children=children, kill_children=True, slow_stop=True)


def repeat(caller=None, condition=True, times=5):
    '''
    Repeat a test X amount of times until the first failure.

    .. code-block:: python

        class MyTestCase(TestCase):

        @repeat
        def test_sometimes_works(self):
            pass
    '''
    if caller is None:
        return functools.partial(repeat, condition=condition, times=times)

    if isinstance(condition, bool) and condition is False:
        # Don't even decorate
        return caller
    elif callable(condition):
        if condition() is False:
            # Don't even decorate
            return caller

    if inspect.isclass(caller):
        attrs = [n for n in dir(caller) if n.startswith('test_')]
        for attrname in attrs:
            try:
                function = getattr(caller, attrname)
                if not inspect.isfunction(function) and not inspect.ismethod(function):
                    continue
                setattr(caller, attrname, repeat(caller=function, condition=condition, times=times))
            except Exception as exc:
                log.exception(exc)
                continue
        return caller

    @functools.wraps(caller)
    def wrap(cls):
        result = None
        for attempt in range(1, times+1):
            log.info('%s test run %d of %s times', cls, attempt, times)
            caller(cls)
        return cls
    return wrap


def http_basic_auth(login_cb=lambda username, password: False):
    '''
    A crude decorator to force a handler to request HTTP Basic Authentication

    Example usage:

    .. code-block:: python

        @http_basic_auth(lambda u, p: u == 'foo' and p == 'bar')
        class AuthenticatedHandler(tornado.web.RequestHandler):
            pass
    '''
    def wrapper(handler_class):
        def wrap_execute(handler_execute):
            def check_auth(handler, kwargs):

                auth = handler.request.headers.get('Authorization')

                if auth is None or not auth.startswith('Basic '):
                    # No username/password entered yet, we need to return a 401
                    # and set the WWW-Authenticate header to request login.
                    handler.set_status(401)
                    handler.set_header(
                        'WWW-Authenticate', 'Basic realm=Restricted')

                else:
                    # Strip the 'Basic ' from the beginning of the auth header
                    # leaving the base64-encoded secret
                    username, password = \
                        base64.b64decode(auth[6:]).split(':', 1)

                    if login_cb(username, password):
                        # Authentication successful
                        return
                    else:
                        # Authentication failed
                        handler.set_status(403)

                handler._transforms = []
                handler.finish()

            def _execute(self, transforms, *args, **kwargs):
                check_auth(self, kwargs)
                return handler_execute(self, transforms, *args, **kwargs)

            return _execute

        handler_class._execute = wrap_execute(handler_class._execute)
        return handler_class
    return wrapper


def generate_random_name(prefix, size=6):
    '''
    Generates a random name by combining the provided prefix with a randomly generated
    ascii string.

    .. versionadded:: 2018.3.0

    prefix
        The string to prefix onto the randomly generated ascii string.

    size
        The number of characters to generate. Default: 6.
    '''
    return prefix + ''.join(
        random.choice(string.ascii_uppercase + string.digits)
        for x in range(size)
    )


class Webserver(object):
    '''
    Starts a tornado webserver on 127.0.0.1 on a random available port

    USAGE:

    .. code-block:: python

        from tests.support.helpers import Webserver

        webserver = Webserver('/path/to/web/root')
        webserver.start()
        webserver.stop()
    '''
    def __init__(self,
                 root=None,
                 port=None,
                 wait=5,
                 handler=None):
        '''
        root
            Root directory of webserver. If not passed, it will default to the
            location of the base environment of the integration suite's file
            roots (tests/integration/files/file/base/)

        port
            Port on which to listen. If not passed, a random one will be chosen
            at the time the start() function is invoked.

        wait : 5
            Number of seconds to wait for the socket to be open before raising
            an exception

        handler
            Can be used to use a subclass of tornado.web.StaticFileHandler,
            such as when enforcing authentication with the http_basic_auth
            decorator.
        '''
        if port is not None and not isinstance(port, six.integer_types):
            raise ValueError('port must be an integer')

        if root is None:
            root = os.path.join(FILES, 'file', 'base')
        try:
            self.root = os.path.realpath(root)
        except AttributeError:
            raise ValueError('root must be a string')

        self.port = port
        self.wait = wait
        self.handler = handler \
            if handler is not None \
            else tornado.web.StaticFileHandler
        self.web_root = None

    def target(self):
        '''
        Threading target which stands up the tornado application
        '''
        self.ioloop = tornado.ioloop.IOLoop()
        self.ioloop.make_current()
        self.application = tornado.web.Application(
            [(r'/(.*)', self.handler, {'path': self.root})])
        self.application.listen(self.port)
        self.ioloop.start()

    @property
    def listening(self):
        if self.port is None:
            return False
        sock = socket.socket(socket.AF_INET, socket.SOCK_STREAM)
        return sock.connect_ex(('127.0.0.1', self.port)) == 0

    def url(self, path):
        '''
        Convenience function which, given a file path, will return a URL that
        points to that path. If the path is relative, it will just be appended
        to self.web_root.
        '''
        if self.web_root is None:
            raise RuntimeError('Webserver instance has not been started')
        err_msg = 'invalid path, must be either a relative path or a path ' \
                  'within {0}'.format(self.root)
        try:
            relpath = path \
                if not os.path.isabs(path) \
                else os.path.relpath(path, self.root)
            if relpath.startswith('..' + os.sep):
                raise ValueError(err_msg)
            return '/'.join((self.web_root, relpath))
        except AttributeError:
            raise ValueError(err_msg)

    def start(self):
        '''
        Starts the webserver
        '''
        if self.port is None:
            self.port = get_unused_localhost_port()

        self.web_root = 'http://127.0.0.1:{0}'.format(self.port)

        self.server_thread = threading.Thread(target=self.target)
        self.server_thread.daemon = True
        self.server_thread.start()

        for idx in range(self.wait + 1):
            if self.listening:
                break
            if idx != self.wait:
                time.sleep(1)
        else:
            raise Exception(
                'Failed to start tornado webserver on 127.0.0.1:{0} within '
                '{1} seconds'.format(self.port, self.wait)
            )

    def stop(self):
        '''
        Stops the webserver
        '''
        self.ioloop.add_callback(self.ioloop.stop)
        self.server_thread.join()<|MERGE_RESOLUTION|>--- conflicted
+++ resolved
@@ -23,11 +23,8 @@
 import shutil
 import signal
 import socket
-<<<<<<< HEAD
 import string
-=======
 import subprocess
->>>>>>> 147b6ec5
 import sys
 import tempfile
 import threading
